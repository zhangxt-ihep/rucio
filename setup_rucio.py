# Copyright 2014-2019 CERN for the benefit of the ATLAS collaboration.
#
# Licensed under the Apache License, Version 2.0 (the "License");
# you may not use this file except in compliance with the License.
# You may obtain a copy of the License at
#
#    http://www.apache.org/licenses/LICENSE-2.0
#
# Unless required by applicable law or agreed to in writing, software
# distributed under the License is distributed on an "AS IS" BASIS,
# WITHOUT WARRANTIES OR CONDITIONS OF ANY KIND, either express or implied.
# See the License for the specific language governing permissions and
# limitations under the License.
#
# Authors:
# - Vincent Garonne <vgaronne@gmail.com>, 2014-2018
# - Thomas Beermann <thomas.beermann@cern.ch>, 2014-2018
# - Martin Barisits <martin.barisits@cern.ch>, 2016-2019
# - Mario Lassnig <mario.lassnig@cern.ch>, 2019
# - Hannes Hansen <hannes.jakob.hansen@cern.ch>, 2019
# - Ruturaj Gujar, <ruturaj.gujar23@gmail.com>, 2019

'''
Setup.py which moves kerberos modules in extra dependencies to be buildthedocs compliant.
'''

import glob
import os
import re
import subprocess
import sys

from distutils.command.sdist import sdist as _sdist

if sys.version_info < (2, 4):
    print('ERROR: Rucio requires at least Python 2.5 to run.')
    sys.exit(1)

sys.path.insert(0, os.path.abspath('lib/'))

from rucio import version  # noqa

try:
    from setuptools import setup, find_packages
except ImportError:
    from ez_setup import use_setuptools
    use_setuptools()

name = 'rucio'
packages = find_packages('lib/')
description = "Rucio Package"
IsRelease = False
requirements_files = ['tools/pip-requires', 'tools/pip-requires-client']
data_files = [('rucio/etc/', glob.glob('etc/*.template')),
              ('rucio/etc/web', glob.glob('etc/web/*.template')),
              ('rucio/tools/', ['tools/pip-requires', 'tools/pip-requires-client', 'tools/pip-requires-test',
                                'tools/bootstrap.py', 'tools/reset_database.py']),
              ('rucio/etc/mail_templates/', glob.glob('etc/mail_templates/*.tmpl'))]

scripts = glob.glob('bin/rucio*')

copy_args = sys.argv[1:]
if '--release' in copy_args:
    IsRelease = True
    copy_args.remove('--release')

# Flags to know if the installation is done through pip and against git
using_pip = os.path.basename(os.path.dirname(__file__)).startswith('pip-')
using_git = os.path.isdir('.git')


def run_git_command(cmd):
    """
    Run a git command in path and return output"

    :param cmd: the git command.
    :return: Output of the git command.
    """
    output = subprocess.Popen(["/bin/sh", "-c", cmd], stdout=subprocess.PIPE)
    return output.communicate()[0].strip()


if using_pip and using_git:
    git_version_cmd = '''git describe --dirty=-dev`date +%s`'''
    pkg_version = run_git_command(git_version_cmd).decode()
    branch_nick_cmd = 'git branch | grep -Ei "\* (.*)" | cut -f2 -d" "'
    branch_nick = run_git_command(branch_nick_cmd).decode()
    revid_cmd = "git rev-parse HEAD"
    revid = run_git_command(revid_cmd).decode()
    revno_cmd = "git --no-pager log --oneline | wc -l"
    revno = run_git_command(revno_cmd).decode()
    version_file = open("lib/rucio/vcsversion.py", 'w')
    version_file.write("""'''\n"""
                       """This file is automatically generated by setup.py, So don't edit it. :)\n"""
                       """'''\n"""
                       """VERSION_INFO = {\n"""
                       """    'final': False,\n"""
                       """    'version': '%s',\n"""
                       """    'branch_nick': '%s',\n"""
                       """    'revision_id': '%s',\n"""
                       """    'revno': %s\n"""
                       """}""" % (pkg_version, branch_nick, revid, revno))
    version_file.close()
else:
    pkg_version = version.version_string().decode()

cmdclass = {}

try:
    from sphinx.setup_command import BuildDoc

    class local_BuildDoc(BuildDoc):
        def run(self):
            for builder in ['html']:   # 'man','latex'
                self.builder = builder
                self.finalize_options()
                BuildDoc.run(self)
    cmdclass['build_sphinx'] = local_BuildDoc
except:
    pass


def get_reqs_from_file(requirements_file):
    if os.path.exists(requirements_file):
        return open(requirements_file, 'r').read().split('\n')
    return []


def parse_requirements(requirements_files):
    requirements = []
    for requirements_file in requirements_files:
        for line in get_reqs_from_file(requirements_file):
            if 'kerberos' in line:
                pass
            elif re.match(r'\s*-e\s+', line):
                requirements.append(re.sub(r'\s*-e\s+.*#egg=(.*)$', r'\1', line))
            elif re.match(r'\s*-f\s+', line):
                pass
            else:
                requirements.append(line)
    return requirements


def parse_dependency_links(requirements_files):
    dependency_links = []
    for requirements_file in requirements_files:
        for line in get_reqs_from_file(requirements_file):
            if re.match(r'(\s*#)|(\s*$)', line):
                continue
            if re.match(r'\s*-[ef]\s+', line):
                dependency_links.append(re.sub(r'\s*-[ef]\s+', '', line))
    return dependency_links


def write_requirements():
    venv = os.environ.get('VIRTUAL_ENV', None)
    if venv is not None:
        req_file = open("requirements.txt", "w")
        output = subprocess.Popen(["pip", "freeze", "-l"], stdout=subprocess.PIPE)
        requirements = output.communicate()[0].strip()
        req_file.write(requirements)
        req_file.close()


oracle_extras = ['cx_oracle==6.3.1']
postgresql_extras = ['psycopg2-binary>=2.4.2,<2.8']
mysql_extras = ['PyMySQL']
kerberos_extras = ['kerberos>=1.3.0', 'pykerberos>=1.2.1', 'requests-kerberos>=0.12.0']
<<<<<<< HEAD
globus_extras = ['PyYAML==5.1.1', 'globus-sdk==1.8.0']
=======
saml_extras = ['python3-saml>=1.6.0']
>>>>>>> 5f39b663
dev_extras = parse_requirements(requirements_files=['tools/pip-requires-test', ])
requires = parse_requirements(requirements_files=requirements_files)
extras_require = dict(oracle=oracle_extras,
                      postgresql=postgresql_extras,
                      mysql=mysql_extras,
                      kerberos=kerberos_extras,
<<<<<<< HEAD
                      globus=globus_extras,
=======
                      saml=saml_extras,
>>>>>>> 5f39b663
                      dev=dev_extras)
depend_links = parse_dependency_links(requirements_files=requirements_files)


class CustomSdist(_sdist):

    user_options = [
        ('packaging=', None, "Some option to indicate what should be packaged")
    ] + _sdist.user_options

    def __init__(self, *args, **kwargs):
        _sdist.__init__(self, *args, **kwargs)
        self.packaging = "default value for this option"

    def get_file_list(self):
        print ("Chosen packaging option: " + name)
        self.distribution.data_files = data_files
        _sdist.get_file_list(self)


cmdclass['sdist'] = CustomSdist

setup(
    name=name,
    version=pkg_version,
    packages=packages,
    package_dir={'': 'lib'},
    data_files=data_files,
    script_args=copy_args,
    cmdclass=cmdclass,
    include_package_data=True,
    scripts=scripts,
    # doc=cmdclass,
    author="Rucio",
    author_email="rucio-dev@cern.ch",
    description=description,
    license="Apache License, Version 2.0",
    url="http://rucio.cern.ch/",
    classifiers=[
        'Development Status :: 5 - Production/Stable',
        'License :: OSI Approved :: Apache Software License',
        'Intended Audience :: Information Technology',
        'Intended Audience :: System Administrators',
        'Operating System :: POSIX :: Linux',
        'Natural Language :: English',
        'Programming Language :: Python',
        'Programming Language :: Python :: 2.7',
        'Environment :: No Input/Output (Daemon)', ],
    install_requires=requires,
    extras_require=extras_require,
    dependency_links=depend_links,
)<|MERGE_RESOLUTION|>--- conflicted
+++ resolved
@@ -166,22 +166,16 @@
 postgresql_extras = ['psycopg2-binary>=2.4.2,<2.8']
 mysql_extras = ['PyMySQL']
 kerberos_extras = ['kerberos>=1.3.0', 'pykerberos>=1.2.1', 'requests-kerberos>=0.12.0']
-<<<<<<< HEAD
 globus_extras = ['PyYAML==5.1.1', 'globus-sdk==1.8.0']
-=======
 saml_extras = ['python3-saml>=1.6.0']
->>>>>>> 5f39b663
 dev_extras = parse_requirements(requirements_files=['tools/pip-requires-test', ])
 requires = parse_requirements(requirements_files=requirements_files)
 extras_require = dict(oracle=oracle_extras,
                       postgresql=postgresql_extras,
                       mysql=mysql_extras,
                       kerberos=kerberos_extras,
-<<<<<<< HEAD
                       globus=globus_extras,
-=======
                       saml=saml_extras,
->>>>>>> 5f39b663
                       dev=dev_extras)
 depend_links = parse_dependency_links(requirements_files=requirements_files)
 
