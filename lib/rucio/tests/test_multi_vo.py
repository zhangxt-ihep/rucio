# Copyright 2013-2018 CERN for the benefit of the ATLAS collaboration.
#
# Licensed under the Apache License, Version 2.0 (the "License");
# you may not use this file except in compliance with the License.
# You may obtain a copy of the License at
#
#    http://www.apache.org/licenses/LICENSE-2.0
#
# Unless required by applicable law or agreed to in writing, software
# distributed under the License is distributed on an "AS IS" BASIS,
# WITHOUT WARRANTIES OR CONDITIONS OF ANY KIND, either express or implied.
# See the License for the specific language governing permissions and
# limitations under the License.
#
# Authors:
# - Patrick Austin <patrick.austin@stfc.ac.uk>, 2020

from logging import getLogger
from nose.tools import assert_equal, assert_false, assert_in, assert_is_not_none, assert_not_equal, assert_not_in, assert_raises, assert_true
from random import choice
from sqlalchemy.orm.exc import NoResultFound
from string import ascii_uppercase, ascii_lowercase

from rucio.api import vo as vo_api
from rucio.api.account import add_account, list_accounts
from rucio.api.account_limit import set_local_account_limit
from rucio.api.did import add_did, list_dids
from rucio.api.identity import list_accounts_for_identity
<<<<<<< HEAD
from rucio.api.replica import list_replicas
=======
>>>>>>> da5afaa0
from rucio.api.rse import add_rse, add_rse_attribute, list_rses
from rucio.api.rule import delete_replication_rule, get_replication_rule
from rucio.api.scope import add_scope, list_scopes
from rucio.api.subscription import add_subscription, list_subscriptions
from rucio.client.accountclient import AccountClient
from rucio.client.accountlimitclient import AccountLimitClient
from rucio.client.client import Client
from rucio.client.didclient import DIDClient
from rucio.client.rseclient import RSEClient
from rucio.client.replicaclient import ReplicaClient
from rucio.client.scopeclient import ScopeClient
from rucio.client.subscriptionclient import SubscriptionClient
from rucio.client.uploadclient import UploadClient
from rucio.common.config import config_get_bool
from rucio.common.exception import AccessDenied, Duplicate, InputValidationError
from rucio.common.types import InternalAccount, InternalScope
from rucio.common.utils import generate_uuid
from rucio.core.account_counter import increase, update_account_counter
<<<<<<< HEAD
from rucio.core.rse import add_protocol, get_rse_id, get_rse_vo
=======
from rucio.core.rse import get_rses_with_attribute_value, get_rse_id, get_rse_vo
>>>>>>> da5afaa0
from rucio.core.rule import add_rule
from rucio.core.vo import add_vo, vo_exists
from rucio.daemons.automatix.automatix import automatix
from rucio.db.sqla import models, session as db_session


LOG = getLogger(__name__)


class TestVOCoreAPI(object):

    @classmethod
    def setUpClass(cls):
        if config_get_bool('common', 'multi_vo', raise_exception=False, default=False):
            cls.vo = {'vo': 'tst'}
            cls.new_vo = {'vo': 'new'}
            if not vo_exists(**cls.new_vo):
                add_vo(description='Test', email='rucio@email.com', **cls.new_vo)
        else:
            LOG.warning('multi_vo mode is not enabled. Running multi_vo tests in single_vo mode will result in failures.')
            cls.vo = {}
            cls.new_vo = {}

    def test_access_rule(self):
        """ MULTI VO (CORE): Test accessing rules from a different VO """
        scope = InternalScope('mock', **self.vo)
        dataset = 'dataset_' + str(generate_uuid())
        account = InternalAccount('root', **self.vo)
        rse_str = ''.join(choice(ascii_uppercase) for x in range(10))
        rse_name = 'MOCK_%s' % rse_str
        add_rse(rse_name, 'root', **self.vo)
        add_did('mock', dataset, 'DATASET', 'root', **self.vo)
        rule_id = add_rule(dids=[{'scope': scope, 'name': dataset}], account=account, copies=0, rse_expression=rse_name, grouping='NONE', weight='fakeweight', lifetime=None, locked=False, subscription_id=None)[0]

        with assert_raises(AccessDenied):
            delete_replication_rule(rule_id=rule_id, purge_replicas=False, issuer='root', **self.new_vo)
        delete_replication_rule(rule_id=rule_id, purge_replicas=False, issuer='root', **self.vo)
        rule_dict = get_replication_rule(rule_id=rule_id, issuer='root', **self.vo)
        assert_is_not_none(rule_dict['expires_at'])

    def test_add_vo(self):
        """ MULTI VO (CORE): Test creation of VOs """
        with assert_raises(AccessDenied):
            vo_api.add_vo(self.new_vo['vo'], 'root', 'Add new VO with root', 'rucio@email.com', **self.vo)
        with assert_raises(Duplicate):
            vo_api.add_vo(self.new_vo['vo'], 'super_root', 'Add existing VO', 'rucio@email.com', 'def')

    def test_recover_root_identity(self):
        """ MULTI VO (CORE): Test adding a new identity for root using super_root """
        identity_key = ''.join(choice(ascii_lowercase) for x in range(10))
        with assert_raises(AccessDenied):
            vo_api.recover_vo_root_identity(root_vo=self.new_vo['vo'], identity_key=identity_key, id_type='userpass', email='rucio@email.com', issuer='root', password='password', **self.vo)
        vo_api.recover_vo_root_identity(root_vo=self.new_vo['vo'], identity_key=identity_key, id_type='userpass', email='rucio@email.com', issuer='super_root', password='password', vo='def')
        assert_in('root', list_accounts_for_identity(identity_key=identity_key, id_type='userpass'))

    def test_update_vo(self):
        """ MULTI VO (CORE): Test updating VOs """
        description = generate_uuid()
        email = generate_uuid()
        parameters = {'vo': self.new_vo['vo'], 'description': description, 'email': email}
        with assert_raises(AccessDenied):
            vo_api.update_vo(self.new_vo['vo'], parameters, 'root', **self.vo)
        vo_api.update_vo(self.new_vo['vo'], parameters, 'super_root', 'def')
        vo_update_success = False
        for v in vo_api.list_vos('super_root', 'def'):
            if v['vo'] == parameters['vo']:
                assert_equal(email, v['email'])
                assert_equal(description, v['description'])
                vo_update_success = True
        assert_true(vo_update_success)


class TestMultiVoClients(object):

    @classmethod
    def setUpClass(cls):
        if config_get_bool('common', 'multi_vo', raise_exception=False, default=False):
            cls.vo = {'vo': 'tst'}
            cls.new_vo = {'vo': 'new'}
            if not vo_exists(**cls.new_vo):
                add_vo(description='Test', email='rucio@email.com', **cls.new_vo)
        else:
            LOG.warning('multi_vo mode is not enabled. Running multi_vo tests in single_vo mode will result in failures.')
            cls.vo = {}
            cls.new_vo = {}

    def test_get_vo_from_config(self):
        """ MULTI VO (CLIENT): Get vo from config file when starting clients """
        # Start clients with vo explicitly set to None
        replica_client = ReplicaClient(vo=None)
        client = Client(vo=None)
        upload_client = UploadClient(_client=client)
        # Check the vo has been got from the config file
        assert_equal(replica_client.vo, self.vo['vo'])
        assert_equal(upload_client.client.vo, self.vo['vo'])

    def test_accounts_at_different_vos(self):
        """ MULTI VO (CLIENT): Test that accounts from 2nd vo don't interfere """
        account_client = AccountClient()
        usr_uuid = str(generate_uuid()).lower()[:16]
        tst = 'tst-%s' % usr_uuid
        new = 'new-%s' % usr_uuid
        shr = 'shr-%s' % usr_uuid
        account_client.add_account(tst, 'USER', 'rucio@email.com')
        account_client.add_account(shr, 'USER', 'rucio@email.com')
        add_account(new, 'USER', 'rucio@email.com', 'root', **self.new_vo)
        add_account(shr, 'USER', 'rucio@email.com', 'root', **self.new_vo)
        account_list_tst = [a['account'] for a in account_client.list_accounts()]
        account_list_new = [a['account'] for a in list_accounts(filter={}, **self.new_vo)]
        assert_true(tst in account_list_tst)
        assert_false(new in account_list_tst)
        assert_true(shr in account_list_tst)
        assert_false(tst in account_list_new)
        assert_true(new in account_list_new)
        assert_true(shr in account_list_new)

    def test_dids_at_different_vos(self):
        """ MULTI VO (CLIENT): Test that dids from 2nd vo don't interfere """
        scope_uuid = str(generate_uuid()).lower()[:16]
        scope = 'shr_%s' % scope_uuid
        add_scope(scope, 'root', 'root', **self.vo)
        add_scope(scope, 'root', 'root', **self.new_vo)
        did_client = DIDClient()
        did_uuid = str(generate_uuid()).lower()[:16]
        tst = 'tstset_%s' % did_uuid
        new = 'newset_%s' % did_uuid
        shr = 'shrset_%s' % did_uuid
        did_client.add_did(scope, tst, 'DATASET')
        did_client.add_did(scope, shr, 'DATASET')
        add_did(scope, new, 'DATASET', 'root', **self.new_vo)
        add_did(scope, shr, 'DATASET', 'root', **self.new_vo)
        did_list_tst = list(did_client.list_dids(scope, {}))
        did_list_new = list(list_dids(scope, {}, **self.new_vo))
        assert_true(tst in did_list_tst)
        assert_false(new in did_list_tst)
        assert_true(shr in did_list_tst)
        assert_false(tst in did_list_new)
        assert_true(new in did_list_new)
        assert_true(shr in did_list_new)

    def test_rses_at_different_vos(self):
        """ MULTI VO (CLIENT): Test that RSEs from 2nd vo don't interfere """
        # Set up RSEs at two VOs
        rse_client = RSEClient()
        rse_str = ''.join(choice(ascii_uppercase) for x in range(10))
        tst = 'TST_%s' % rse_str
        new = 'NEW_%s' % rse_str
        shr = 'SHR_%s' % rse_str
        rse_client.add_rse(tst)
        rse_client.add_rse(shr)
        add_rse(new, 'root', **self.new_vo)
        shr_id_new_original = add_rse(shr, 'root', **self.new_vo)  # Accurate rse_id for shared RSE at 'new'

        # Check the cached rse-id from each VO does not interfere
        shr_id_tst = get_rse_id(shr, **self.vo)
        shr_id_new = get_rse_id(shr, **self.new_vo)
        assert_equal(shr_id_new, shr_id_new_original)
        assert_not_equal(shr_id_new, shr_id_tst)

        # Check that when listing RSEs we only get RSEs for our VO
        rse_list_tst = [r['rse'] for r in rse_client.list_rses()]
        rse_list_new = [r['rse'] for r in list_rses(filters={}, **self.new_vo)]
        assert_true(tst in rse_list_tst)
        assert_false(new in rse_list_tst)
        assert_true(shr in rse_list_tst)
        assert_false(tst in rse_list_new)
        assert_true(new in rse_list_new)
        assert_true(shr in rse_list_new)

        # Check the cached attribute-value results do not interfere and only give results from the appropriate VO
        attribute_value = generate_uuid()
        add_rse_attribute(new, 'test', attribute_value, 'root', **self.new_vo)
        rses_tst_1 = list(get_rses_with_attribute_value('test', attribute_value, 'test', **self.vo))
        rses_new_1 = list(get_rses_with_attribute_value('test', attribute_value, 'test', **self.new_vo))
        rses_tst_2 = list(get_rses_with_attribute_value('test', attribute_value, 'test', **self.vo))
        rses_new_2 = list(get_rses_with_attribute_value('test', attribute_value, 'test', **self.new_vo))
        assert_equal(len(rses_tst_1), 0)
        assert_not_equal(len(rses_new_1), 0)
        assert_equal(len(rses_tst_2), 0)
        assert_not_equal(len(rses_new_2), 0)

    def test_scopes_at_different_vos(self):
        """ MULTI VO (CLIENT): Test that scopes from 2nd vo don't interfere """
        scope_client = ScopeClient()
        scope_uuid = str(generate_uuid()).lower()[:16]
        tst = 'tst_%s' % scope_uuid
        new = 'new_%s' % scope_uuid
        shr = 'shr_%s' % scope_uuid
        scope_client.add_scope('root', tst)
        scope_client.add_scope('root', shr)
        add_scope(new, 'root', 'root', **self.new_vo)
        add_scope(shr, 'root', 'root', **self.new_vo)
        scope_list_tst = list(scope_client.list_scopes())
        scope_list_new = list(list_scopes(filter={}, **self.new_vo))
        assert_true(tst in scope_list_tst)
        assert_false(new in scope_list_tst)
        assert_true(shr in scope_list_tst)
        assert_false(tst in scope_list_new)
        assert_true(new in scope_list_new)
        assert_true(shr in scope_list_new)

    def test_subscriptions_at_different_vos(self):
        """ MULTI VO (CLIENT): Test that subscriptions from 2nd vo don't interfere """

        account_client = AccountClient()
        usr_uuid = str(generate_uuid()).lower()[:16]
        shr_acc = 'shr-%s' % usr_uuid
        account_client.add_account(shr_acc, 'USER', 'rucio@email.com')
        add_account(shr_acc, 'USER', 'rucio@email.com', 'root', **self.new_vo)

        scope_client = ScopeClient()
        scope_uuid = str(generate_uuid()).lower()[:16]
        tst_scope = 'tst_%s' % scope_uuid
        new_scope = 'new_%s' % scope_uuid
        scope_client.add_scope('root', tst_scope)
        add_scope(new_scope, 'root', 'root', **self.new_vo)

        did_client = DIDClient()
        did_uuid = str(generate_uuid()).lower()[:16]
        tst_did = 'tstset_%s' % did_uuid
        new_did = 'newset_%s' % did_uuid

        rse_client = RSEClient()
        rse_str = ''.join(choice(ascii_uppercase) for x in range(10))
        tst_rse1 = 'TST1_%s' % rse_str
        tst_rse2 = 'TST2_%s' % rse_str
        new_rse1 = 'NEW1_%s' % rse_str
        new_rse2 = 'NEW2_%s' % rse_str
        rse_client.add_rse(tst_rse1)
        rse_client.add_rse(tst_rse2)
        add_rse(new_rse1, 'root', **self.new_vo)
        add_rse(new_rse2, 'root', **self.new_vo)

        acc_lim_client = AccountLimitClient()
        acc_lim_client.set_local_account_limit(shr_acc, tst_rse1, 10)
        acc_lim_client.set_local_account_limit(shr_acc, tst_rse2, 10)
        set_local_account_limit(shr_acc, new_rse1, 10, 'root', **self.new_vo)
        set_local_account_limit(shr_acc, new_rse2, 10, 'root', **self.new_vo)

        did_client.add_did(tst_scope, tst_did, 'DATASET', rse=tst_rse1)
        add_did(new_scope, new_did, 'DATASET', 'root', rse=new_rse1, **self.new_vo)

        sub_client = SubscriptionClient()
        sub_str = generate_uuid()
        tst_sub = 'tstsub_' + sub_str
        new_sub = 'newsub_' + sub_str
        shr_sub = 'shrsub_' + sub_str

        tst_sub_id = sub_client.add_subscription(tst_sub, shr_acc, {'scope': [tst_scope]},
                                                 [{'copies': 1, 'rse_expression': tst_rse2, 'weight': 0,
                                                   'activity': 'User Subscriptions'}],
                                                 '', None, 0, 0)
        shr_tst_sub_id = sub_client.add_subscription(shr_sub, shr_acc, {'scope': [tst_scope]},
                                                     [{'copies': 1, 'rse_expression': tst_rse2, 'weight': 0,
                                                       'activity': 'User Subscriptions'}],
                                                     '', None, 0, 0)

        new_sub_id = add_subscription(new_sub, shr_acc, {'scope': [new_scope]},
                                      [{'copies': 1, 'rse_expression': new_rse2, 'weight': 0, 'activity': 'User Subscriptions'}],
                                      '', False, 0, 0, 3, 'root', **self.new_vo)
        shr_new_sub_id = add_subscription(shr_sub, shr_acc, {'scope': [new_scope]},
                                          [{'copies': 1, 'rse_expression': new_rse2, 'weight': 0, 'activity': 'User Subscriptions'}],
                                          '', False, 0, 0, 3, 'root', **self.new_vo)

        tst_subs = [s['id'] for s in sub_client.list_subscriptions()]
        assert_in(tst_sub_id, tst_subs)
        assert_in(shr_tst_sub_id, tst_subs)
        assert_not_in(new_sub_id, tst_subs)
        assert_not_in(shr_new_sub_id, tst_subs)

        new_subs = [s['id'] for s in list_subscriptions(**self.new_vo)]
        assert_in(new_sub_id, new_subs)
        assert_in(shr_new_sub_id, new_subs)
        assert_not_in(tst_sub_id, new_subs)
        assert_not_in(shr_tst_sub_id, new_subs)

        shr_tst_subs = [s['id'] for s in sub_client.list_subscriptions(name=shr_sub)]
        assert_in(shr_tst_sub_id, shr_tst_subs)
        assert_not_in(shr_new_sub_id, shr_tst_subs)

        shr_new_subs = [s['id'] for s in list_subscriptions(name=shr_sub, **self.new_vo)]
        assert_in(shr_new_sub_id, shr_new_subs)
        assert_not_in(shr_tst_sub_id, shr_new_subs)

        acc_tst_subs = [s['id'] for s in sub_client.list_subscriptions(account=shr_acc)]
        assert_in(tst_sub_id, acc_tst_subs)
        assert_in(shr_tst_sub_id, acc_tst_subs)
        assert_not_in(new_sub_id, acc_tst_subs)
        assert_not_in(shr_new_sub_id, acc_tst_subs)

        acc_new_subs = [s['id'] for s in list_subscriptions(account=shr_acc, **self.new_vo)]
        assert_in(new_sub_id, acc_new_subs)
        assert_in(shr_new_sub_id, acc_new_subs)
        assert_not_in(tst_sub_id, acc_new_subs)
        assert_not_in(shr_tst_sub_id, acc_new_subs)

    def test_account_counters_at_different_vos(self):
        """ MULTI VO (CLIENT): Test that account counters from 2nd vo don't interfere """

        session = db_session.get_session()

        # add some RSEs to test create_counters_for_new_account
        rse_client = RSEClient()
        rse_str = ''.join(choice(ascii_uppercase) for x in range(10))
        tst_rse1 = 'TST1_%s' % rse_str
        new_rse1 = 'NEW1_%s' % rse_str
        rse_client.add_rse(tst_rse1)
        add_rse(new_rse1, 'root', **self.new_vo)

        # add an account - should have counters created for RSEs on the same VO
        usr_uuid = str(generate_uuid()).lower()[:16]
        new_acc_str = 'shr-%s' % usr_uuid
        new_acc = InternalAccount(new_acc_str, **self.new_vo)
        add_account(new_acc_str, 'USER', 'rucio@email.com', 'root', **self.new_vo)

        query = session.query(models.AccountUsage.account, models.AccountUsage.rse_id).\
            distinct(models.AccountUsage.account, models.AccountUsage.rse_id).\
            filter_by(account=new_acc)
        acc_counters = list(query.all())

        assert_not_equal(0, len(acc_counters))
        for counter in acc_counters:
            rse_id = counter[1]
            vo = get_rse_vo(rse_id)
            assert_equal(vo, self.new_vo['vo'])

        # add an RSE - should have counters created for accounts on the same VO
        new_rse2 = 'NEW2_' + rse_str
        new_rse2_id = add_rse(new_rse2, 'root', **self.new_vo)

        query = session.query(models.AccountUsage.account, models.AccountUsage.rse_id).\
            distinct(models.AccountUsage.account, models.AccountUsage.rse_id).\
            filter_by(rse_id=new_rse2_id)
        rse_counters = list(query.all())

        assert_not_equal(0, len(rse_counters))
        for counter in rse_counters:
            account = counter[0]
            assert_equal(account.vo, self.new_vo['vo'])

        # make sure we can't add counters to mismatching VO combinations later
        tst_rse1_id = get_rse_id(tst_rse1, **self.vo)
        with assert_raises(InputValidationError):
            increase(tst_rse1_id, new_acc, 1, 10)

        # force update with mismatching VO combination
        models.UpdatedAccountCounter(account=new_acc, rse_id=tst_rse1_id, files=1, bytes=10).save(session=session)
        with assert_raises(NoResultFound):
            update_account_counter(new_acc, tst_rse1_id)
        session.query(models.UpdatedAccountCounter).filter_by(rse_id=tst_rse1_id, account=new_acc).delete(synchronize_session=False)

        session.commit()


class TestMultiVODaemons(object):

    @classmethod
    def setUpClass(cls):
        if config_get_bool('common', 'multi_vo', raise_exception=False, default=False):
            cls.vo = {'vo': 'tst'}
            cls.new_vo = {'vo': 'new'}
            if not vo_exists(**cls.new_vo):
                add_vo(description='Test', email='rucio@email.com', **cls.new_vo)
        else:
            LOG.warning('multi_vo mode is not enabled. Running multi_vo tests in single_vo mode will result in failures.')
            cls.vo = {}
            cls.new_vo = {}

    def test_automatix(self):
        """ MULTI VO (DAEMON): Test that automatix runs on a single VO """
        scope_client = ScopeClient()
        scope_uuid = str(generate_uuid()).lower()[:16]
        shr_scope = 'shr_%s' % scope_uuid
        scope_client.add_scope('root', shr_scope)
        add_scope(shr_scope, 'root', 'root', **self.new_vo)

        rse_client = RSEClient()
        rse_str = ''.join(choice(ascii_uppercase) for x in range(10))
        shr_rse = 'SHR_%s' % rse_str
        mock_protocol = {'scheme': 'MOCK',
                         'hostname': 'localhost',
                         'port': 123,
                         'prefix': '/test/automatix',
                         'impl': 'rucio.rse.protocols.mock.Default',
                         'domains': {
                             'lan': {'read': 1,
                                     'write': 1,
                                     'delete': 1},
                             'wan': {'read': 1,
                                     'write': 1,
                                     'delete': 1}}}
        rse_client.add_rse(shr_rse)
        rse_client.add_rse_attribute(rse=shr_rse, key='verify_checksum', value=False)
        rse_client.add_protocol(shr_rse, mock_protocol)
        new_id = add_rse(shr_rse, 'root', **self.new_vo)
        add_rse_attribute(rse=shr_rse, key='verify_checksum', value=False, issuer='root', **self.new_vo)
        add_protocol(rse_id=new_id, parameter=mock_protocol)  # Use the core to add protocol in order to bypass the cache

        automatix(sites=[shr_rse], inputfile='/opt/rucio/etc/automatix.json', sleep_time=30, account='root', once=True, scope=shr_scope)

        did_list_tst = [d for d in DIDClient().list_dids(shr_scope, {})]
        did_list_new = [d for d in list_dids(shr_scope, {}, **self.new_vo)]
        assert_not_equal(len(did_list_tst), 0)
        assert_equal(len(did_list_new), 0)

        did_dicts = [{'scope': shr_scope, 'name': n} for n in did_list_tst]
        replicas_tst = [r for r in ReplicaClient().list_replicas(did_dicts, rse_expression=shr_rse)]
        replicas_new = [r for r in list_replicas(did_dicts, rse_expression=shr_rse, **self.new_vo)]
        assert_not_equal(len(replicas_tst), 0)
        assert_equal(len(replicas_new), 0)<|MERGE_RESOLUTION|>--- conflicted
+++ resolved
@@ -26,11 +26,8 @@
 from rucio.api.account_limit import set_local_account_limit
 from rucio.api.did import add_did, list_dids
 from rucio.api.identity import list_accounts_for_identity
-<<<<<<< HEAD
 from rucio.api.replica import list_replicas
-=======
->>>>>>> da5afaa0
-from rucio.api.rse import add_rse, add_rse_attribute, list_rses
+from rucio.api.rse import add_protocol, add_rse, add_rse_attribute, list_rses
 from rucio.api.rule import delete_replication_rule, get_replication_rule
 from rucio.api.scope import add_scope, list_scopes
 from rucio.api.subscription import add_subscription, list_subscriptions
@@ -48,11 +45,7 @@
 from rucio.common.types import InternalAccount, InternalScope
 from rucio.common.utils import generate_uuid
 from rucio.core.account_counter import increase, update_account_counter
-<<<<<<< HEAD
-from rucio.core.rse import add_protocol, get_rse_id, get_rse_vo
-=======
 from rucio.core.rse import get_rses_with_attribute_value, get_rse_id, get_rse_vo
->>>>>>> da5afaa0
 from rucio.core.rule import add_rule
 from rucio.core.vo import add_vo, vo_exists
 from rucio.daemons.automatix.automatix import automatix
@@ -447,19 +440,19 @@
         rse_client.add_rse(shr_rse)
         rse_client.add_rse_attribute(rse=shr_rse, key='verify_checksum', value=False)
         rse_client.add_protocol(shr_rse, mock_protocol)
-        new_id = add_rse(shr_rse, 'root', **self.new_vo)
+        add_rse(shr_rse, 'root', **self.new_vo)
         add_rse_attribute(rse=shr_rse, key='verify_checksum', value=False, issuer='root', **self.new_vo)
-        add_protocol(rse_id=new_id, parameter=mock_protocol)  # Use the core to add protocol in order to bypass the cache
+        add_protocol(rse=shr_rse, data=mock_protocol, issuer='root', **self.new_vo)
 
         automatix(sites=[shr_rse], inputfile='/opt/rucio/etc/automatix.json', sleep_time=30, account='root', once=True, scope=shr_scope)
 
-        did_list_tst = [d for d in DIDClient().list_dids(shr_scope, {})]
-        did_list_new = [d for d in list_dids(shr_scope, {}, **self.new_vo)]
+        did_list_tst = list(DIDClient().list_dids(shr_scope, {}))
+        did_list_new = list(list_dids(shr_scope, {}, **self.new_vo))
         assert_not_equal(len(did_list_tst), 0)
         assert_equal(len(did_list_new), 0)
 
         did_dicts = [{'scope': shr_scope, 'name': n} for n in did_list_tst]
-        replicas_tst = [r for r in ReplicaClient().list_replicas(did_dicts, rse_expression=shr_rse)]
-        replicas_new = [r for r in list_replicas(did_dicts, rse_expression=shr_rse, **self.new_vo)]
+        replicas_tst = list(ReplicaClient().list_replicas(did_dicts, rse_expression=shr_rse))
+        replicas_new = list(list_replicas(did_dicts, rse_expression=shr_rse, **self.new_vo))
         assert_not_equal(len(replicas_tst), 0)
         assert_equal(len(replicas_new), 0)