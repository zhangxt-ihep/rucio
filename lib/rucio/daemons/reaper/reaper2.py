# -*- coding: utf-8 -*-
# Copyright 2016-2021 CERN
#
# Licensed under the Apache License, Version 2.0 (the "License");
# you may not use this file except in compliance with the License.
# You may obtain a copy of the License at
#
#    http://www.apache.org/licenses/LICENSE-2.0
#
# Unless required by applicable law or agreed to in writing, software
# distributed under the License is distributed on an "AS IS" BASIS,
# WITHOUT WARRANTIES OR CONDITIONS OF ANY KIND, either express or implied.
# See the License for the specific language governing permissions and
# limitations under the License.
#
# Authors:
# - Vincent Garonne <vincent.garonne@cern.ch>, 2016-2018
# - Martin Barisits <martin.barisits@cern.ch>, 2016-2020
# - Thomas Beermann <thomas.beermann@cern.ch>, 2016-2021
# - Wen Guan <wguan.icedew@gmail.com>, 2016
# - Hannes Hansen <hannes.jakob.hansen@cern.ch>, 2018-2019
# - Dimitrios Christidis <dimitrios.christidis@cern.ch>, 2019
# - Cedric Serfon <cedric.serfon@cern.ch>, 2019-2021
# - Andrew Lister <andrew.lister@stfc.ac.uk>, 2019
# - Brandon White <bjwhite@fnal.gov>, 2019
# - James Perry <j.perry@epcc.ed.ac.uk>, 2019
# - Eli Chadwick <eli.chadwick@stfc.ac.uk>, 2020
# - Mario Lassnig <mario.lassnig@cern.ch>, 2020
# - Benedikt Ziemons <benedikt.ziemons@cern.ch>, 2020
# - Patrick Austin <patrick.austin@stfc.ac.uk>, 2020

'''
Reaper is a daemon to manage file deletion.
'''

from __future__ import division

import logging
import os
import random
import socket
import threading
import time
import traceback
from collections import OrderedDict
from datetime import datetime, timedelta
from math import ceil
from operator import itemgetter

from dogpile.cache import make_region
from dogpile.cache.api import NO_VALUE
from prometheus_client import Counter, Gauge
from sqlalchemy.exc import DatabaseError, IntegrityError

import rucio.db.sqla.util
from rucio.common.config import config_get, config_get_bool
from rucio.common.exception import (DatabaseException, RSENotFound, ConfigNotFound,
                                    ReplicaUnAvailable, ReplicaNotFound, ServiceUnavailable,
                                    RSEAccessDenied, ResourceTemporaryUnavailable, SourceNotFound,
                                    VONotFound)
from rucio.common.logging import formatted_logger, setup_logging
from rucio.common.utils import chunks
from rucio.core import monitor
from rucio.core.config import get
from rucio.core.credential import get_signed_url
from rucio.core.heartbeat import live, die, sanity_check, list_payload_counts
from rucio.core.message import add_message
from rucio.core.replica import list_and_mark_unlocked_replicas, delete_replicas
from rucio.core.rse import list_rses, get_rse_limits, get_rse_usage, list_rse_attributes, get_rse_protocols
from rucio.core.rse_expression_parser import parse_expression
from rucio.core.rule import get_evaluation_backlog
from rucio.core.vo import list_vos
from rucio.rse import rsemanager as rsemgr

GRACEFUL_STOP = threading.Event()

REGION = make_region().configure('dogpile.cache.memcached',
                                 expiration_time=600,
                                 arguments={'url': config_get('cache', 'url', False, '127.0.0.1:11211'),
                                            'distributed_lock': True})

DELETION_COUNTER = Counter('rucio_daemons_reaper_deletion_done', 'Number of deleted replicas')
EXCLUDED_RSE_GAUGE = Gauge('rucio_daemons_reaper_excluded_rses', 'Temporarly excluded RSEs', labelnames=('rse',))


def get_rses_to_process(rses, include_rses, exclude_rses, vos):
    """
    Return the list of RSEs to process based on rses, include_rses and exclude_rses

    :param rses:               List of RSEs the reaper should work against. If empty, it considers all RSEs.
    :param exclude_rses:       RSE expression to exclude RSEs from the Reaper.
    :param include_rses:       RSE expression to include RSEs.
    :param vos:                VOs on which to look for RSEs. Only used in multi-VO mode.
                               If None, we either use all VOs if run from "def",

    :returns: A list of RSEs to process
    """
    multi_vo = config_get_bool('common', 'multi_vo', raise_exception=False, default=False)
    if not multi_vo:
        if vos:
            logging.log(logging.WARNING, 'Ignoring argument vos, this is only applicable in a multi-VO setup.')
        vos = ['def']
    else:
        if vos:
            invalid = set(vos) - set([v['vo'] for v in list_vos()])
            if invalid:
                msg = 'VO{} {} cannot be found'.format('s' if len(invalid) > 1 else '', ', '.join([repr(v) for v in invalid]))
                raise VONotFound(msg)
        else:
            vos = [v['vo'] for v in list_vos()]
        logging.log(logging.INFO, 'Reaper: This instance will work on VO%s: %s' % ('s' if len(vos) > 1 else '', ', '.join([v for v in vos])))

    cache_key = 'rses_to_process'
    if multi_vo:
        cache_key += '@%s' % '-'.join(vo for vo in vos)
    result = REGION.get(cache_key)
    if result is not NO_VALUE:
        return result

    all_rses = []
    for vo in vos:
        all_rses.extend(list_rses(filters={'vo': vo}))

    if rses:
        invalid = set(rses) - set([rse['rse'] for rse in all_rses])
        if invalid:
            msg = 'RSE{} {} cannot be found'.format('s' if len(invalid) > 1 else '',
                                                    ', '.join([repr(rse) for rse in invalid]))
            raise RSENotFound(msg)
        rses = [rse for rse in all_rses if rse['rse'] in rses]
    else:
        rses = all_rses

    if include_rses:
        included_rses = parse_expression(include_rses)
        rses = [rse for rse in rses if rse in included_rses]

    if exclude_rses:
        excluded_rses = parse_expression(exclude_rses)
        rses = [rse for rse in rses if rse not in excluded_rses]

    REGION.set(cache_key, rses)
    logging.log(logging.INFO, 'Reaper: This instance will work on RSEs: %s', ', '.join([rse['rse'] for rse in rses]))
    return rses


def delete_from_storage(replicas, prot, rse_info, staging_areas, auto_exclude_threshold, logger):
    deleted_files = []
    rse_name = rse_info['rse']
    rse_id = rse_info['id']
    noaccess_attempts = 0
    try:
        prot.connect()
        for replica in replicas:
            # Physical deletion
            try:
                deletion_dict = {'scope': replica['scope'].external,
                                 'name': replica['name'],
                                 'rse': rse_name,
                                 'file-size': replica['bytes'],
                                 'bytes': replica['bytes'],
                                 'url': replica['pfn'],
                                 'protocol': prot.attributes['scheme']}
                if replica['scope'].vo != 'def':
                    deletion_dict['vo'] = replica['scope'].vo
                logger(logging.INFO, 'Deletion ATTEMPT of %s:%s as %s on %s', replica['scope'], replica['name'], replica['pfn'], rse_name)
                start = time.time()
                # For STAGING RSEs, no physical deletion
                if rse_id in staging_areas:
                    logger(logging.WARNING, 'Deletion STAGING of %s:%s as %s on %s, will only delete the catalog and not do physical deletion', replica['scope'], replica['name'], replica['pfn'], rse_name)
                    deleted_files.append({'scope': replica['scope'], 'name': replica['name']})
                    continue

                if replica['pfn']:
                    pfn = replica['pfn']
                    # sign the URL if necessary
                    if prot.attributes['scheme'] == 'https' and rse_info['sign_url'] is not None:
                        pfn = get_signed_url(rse_id, rse_info['sign_url'], 'delete', pfn)
                    prot.delete(pfn)
                else:
                    logger(logging.WARNING, 'Deletion UNAVAILABLE of %s:%s as %s on %s', replica['scope'], replica['name'], replica['pfn'], rse_name)

                monitor.record_timer('daemons.reaper.delete.%s.%s' % (prot.attributes['scheme'], rse_name), (time.time() - start) * 1000)
                duration = time.time() - start

                deleted_files.append({'scope': replica['scope'], 'name': replica['name']})

                deletion_dict['duration'] = duration
                add_message('deletion-done', deletion_dict)
                logger(logging.INFO, 'Deletion SUCCESS of %s:%s as %s on %s in %s seconds', replica['scope'], replica['name'], replica['pfn'], rse_name, duration)

            except SourceNotFound:
                err_msg = 'Deletion NOTFOUND of %s:%s as %s on %s' % (replica['scope'], replica['name'], replica['pfn'], rse_name)
                logger(logging.WARNING, '%s', err_msg)
                deleted_files.append({'scope': replica['scope'], 'name': replica['name']})

            except (ServiceUnavailable, RSEAccessDenied, ResourceTemporaryUnavailable) as error:
                logger(logging.WARNING, 'Deletion NOACCESS of %s:%s as %s on %s: %s', replica['scope'], replica['name'], replica['pfn'], rse_name, str(error))
                deletion_dict['reason'] = str(error)
                add_message('deletion-failed', deletion_dict)
                noaccess_attempts += 1
                if noaccess_attempts >= auto_exclude_threshold:
                    logger(logging.INFO, 'Too many (%d) NOACCESS attempts for %s. RSE will be temporarly excluded.', noaccess_attempts, rse_name)
                    REGION.set('temporary_exclude_%s' % rse_id, True)
                    labels = {'rse': rse_name}
                    EXCLUDED_RSE_GAUGE.labels(**labels).set(1)
                    break

            except Exception as error:
                logger(logging.CRITICAL, 'Deletion CRITICAL of %s:%s as %s on %s: %s', replica['scope'], replica['name'], replica['pfn'], rse_name, str(traceback.format_exc()))
                deletion_dict['reason'] = str(error)
                add_message('deletion-failed', deletion_dict)

    except (ServiceUnavailable, RSEAccessDenied, ResourceTemporaryUnavailable) as error:
        for replica in replicas:
            logger(logging.WARNING, 'Deletion NOACCESS of %s:%s as %s on %s: %s', replica['scope'], replica['name'], replica['pfn'], rse_name, str(error))
            payload = {'scope': replica['scope'].external,
                       'name': replica['name'],
                       'rse': rse_name,
                       'file-size': replica['bytes'],
                       'bytes': replica['bytes'],
                       'url': replica['pfn'],
                       'reason': str(error),
                       'protocol': prot.attributes['scheme']}
            if replica['scope'].vo != 'def':
                payload['vo'] = replica['scope'].vo
            add_message('deletion-failed', payload)
        logger(logging.INFO, 'Cannot connect to %s. RSE will be temporarly excluded.', rse_name)
        REGION.set('temporary_exclude_%s' % rse_id, True)
        labels = {'rse': rse_name}
        EXCLUDED_RSE_GAUGE.labels(**labels).set(1)
    finally:
        prot.close()
    return deleted_files


def get_rses_to_hostname_mapping():
    """
    Return a dictionaries mapping the RSEs to the hostname of the SE

    :returns: Dictionary with RSE_id as key and (hostname, rse_info) as value
    """

    result = REGION.get('rse_hostname_mapping')
    if result is NO_VALUE:
        result = {}
        all_rses = list_rses()
        for rse in all_rses:
            rse_protocol = get_rse_protocols(rse_id=rse['id'])
            for prot in rse_protocol['protocols']:
                if prot['domains']['wan']['delete'] == 1:
                    result[rse['id']] = (prot['hostname'], rse_protocol)
            if rse['id'] not in result:
                logging.log(logging.WARNING, 'No default delete protocol for %s', rse['rse'])

        REGION.set('rse_hostname_mapping', result)
        return result

    return result


def get_max_deletion_threads_by_hostname(hostname):
    """
    Internal method to check RSE usage and limits.

    :param hostname: the hostname of the SE

    :returns : The maximum deletion thread for the SE.
    """
    result = REGION.get('max_deletion_threads_%s' % hostname)
    if result is NO_VALUE:
        try:
            max_deletion_thread = get('reaper', 'max_deletion_threads_%s' % hostname)
        except ConfigNotFound:
            try:
                max_deletion_thread = get('reaper', 'nb_workers_by_hostname')
            except ConfigNotFound:
                max_deletion_thread = 5
        REGION.set('max_deletion_threads_%s' % hostname, max_deletion_thread)
        result = max_deletion_thread
    return result


def __check_rse_usage(rse, rse_id, logger):
    """
    Internal method to check RSE usage and limits.

    :param rse_id: the rse name.
    :param rse_id: the rse id.

    :returns : max_being_deleted_files, needed_free_space, used, free, only_delete_obsolete.
    """

    result = REGION.get('rse_usage_%s' % rse_id)
    if result is NO_VALUE:
        max_being_deleted_files, needed_free_space, used, free, obsolete = 0, 0, 0, 0, None

        # First of all check if greedy mode is enabled for this RSE
        attributes = list_rse_attributes(rse_id=rse_id)
        greedy = attributes.get('greedyDeletion', False)
        if greedy:
            result = (max_being_deleted_files, 1000000000000, used, free, False)
            REGION.set('rse_usage_%s' % rse_id, result)
            return result

        # Get RSE limits
        limits = get_rse_limits(rse_id=rse_id)
        if not limits and 'MinFreeSpace' not in limits and 'MaxBeingDeletedFiles' not in limits:
            result = (max_being_deleted_files, needed_free_space, used, free, False)
            REGION.set('rse_usage_%s' % rse_id, result)
            return result

        min_free_space = limits.get('MinFreeSpace')
        max_being_deleted_files = limits.get('MaxBeingDeletedFiles')

        # Check from which sources to get used and total spaces
        # Default is storage
        source_for_total_space = attributes.get('source_for_total_space', 'storage')
        source_for_used_space = attributes.get('source_for_used_space', 'storage')

        logger(logging.DEBUG, 'RSE: %s, source_for_total_space: %s, source_for_used_space: %s',
               rse, source_for_total_space, source_for_used_space)

        # Get total, used and obsolete space
        rse_usage = get_rse_usage(rse_id=rse_id)
        usage = [entry for entry in rse_usage if entry['source'] == 'obsolete']
        for var in usage:
            obsolete = var['used']
            break
        usage = [entry for entry in rse_usage if entry['source'] == source_for_total_space]

        # If no information is available about disk space, do nothing except if there are replicas with Epoch tombstone
        if not usage:
            if not obsolete:
                result = (max_being_deleted_files, needed_free_space, used, free, False)
                REGION.set('rse_usage_%s' % rse_id, result)
                return result
            result = (max_being_deleted_files, obsolete, used, free, True)
            REGION.set('rse_usage_%s' % rse_id, result)
            return result

        # Extract the total and used space
        for var in usage:
            total, used = var['total'], var['used']
            break

        if source_for_total_space != source_for_used_space:
            usage = [entry for entry in rse_usage if entry['source'] == source_for_used_space]
            if not usage:
                result = (max_being_deleted_files, needed_free_space, 0, free, False)
                REGION.set('rse_usage_%s' % rse_id, result)
                return result
            for var in usage:
                used = var['used']
                break

        free = total - used
        if min_free_space:
            needed_free_space = min_free_space - free

        # If needed_free_space negative, nothing to delete except if some Epoch tombstoned replicas
        if needed_free_space <= 0:
            needed_free_space = 0 or obsolete
            result = (max_being_deleted_files, needed_free_space, used, free, True)
        else:
            result = (max_being_deleted_files, needed_free_space, used, free, False)
        REGION.set('rse_usage_%s' % rse_id, result)
        return result

    return result


def reaper(rses, include_rses, exclude_rses, vos=None, chunk_size=100, once=False, greedy=False,
           scheme=None, delay_seconds=0, sleep_time=60, auto_exclude_threshold=100, auto_exclude_timeout=600):
    """
    Main loop to select and delete files.

    :param rses:                   List of RSEs the reaper should work against. If empty, it considers all RSEs.
    :param include_rses:           RSE expression to include RSEs.
    :param exclude_rses:           RSE expression to exclude RSEs from the Reaper.
    :param vos:                    VOs on which to look for RSEs. Only used in multi-VO mode.
                                   If None, we either use all VOs if run from "def", or the current VO otherwise.
    :param chunk_size:             The size of chunk for deletion.
    :param once:                   If True, only runs one iteration of the main loop.
    :param greedy:                 If True, delete right away replicas with tombstone.
    :param scheme:                 Force the reaper to use a particular protocol, e.g., mock.
    :param delay_seconds:          The delay to query replicas in BEING_DELETED state.
    :param sleep_time:             Time between two cycles.
    :param auto_exclude_threshold: Number of service unavailable exceptions after which the RSE gets temporarily excluded.
    :param auto_exclude_timeout:   Timeout for temporarily excluded RSEs.
    """
    hostname = socket.getfqdn()
    executable = 'reaper2'
    pid = os.getpid()
    hb_thread = threading.current_thread()
    sanity_check(executable=executable, hostname=hostname)
    heart_beat = live(executable, hostname, pid, hb_thread)
    prepend_str = 'reaper2[%i/%i] ' % (heart_beat['assign_thread'], heart_beat['nr_threads'])
    logger = formatted_logger(logging.log, prepend_str + '%s')

    logger(logging.INFO, 'Reaper starting')

    if not once:
        GRACEFUL_STOP.wait(10)  # To prevent running on the same partition if all the reapers restart at the same time
    heart_beat = live(executable, hostname, pid, hb_thread)
    prepend_str = 'reaper2[%i/%i] ' % (heart_beat['assign_thread'], heart_beat['nr_threads'])
    logger = formatted_logger(logging.log, prepend_str + '%s')
    logger(logging.INFO, 'Reaper started')

    while not GRACEFUL_STOP.is_set():
        # try to get auto exclude parameters from the config table. Otherwise use CLI parameters.
        try:
            auto_exclude_threshold = get('reaper', 'auto_exclude_threshold', default=auto_exclude_threshold)
            auto_exclude_timeout = get('reaper', 'auto_exclude_timeout', default=auto_exclude_timeout)
        except ConfigNotFound:
            pass

        # Check if there is a Judge Evaluator backlog
        try:
            max_evaluator_backlog_count = get('reaper', 'max_evaluator_backlog_count')
        except ConfigNotFound:
            max_evaluator_backlog_count = None
        try:
            max_evaluator_backlog_duration = get('reaper', 'max_evaluator_backlog_duration')
        except ConfigNotFound:
            max_evaluator_backlog_duration = None
        if max_evaluator_backlog_count or max_evaluator_backlog_duration:
            backlog = get_evaluation_backlog()
            if max_evaluator_backlog_count and \
               backlog[0] and \
               max_evaluator_backlog_duration and \
               backlog[1] and \
               backlog[0] > max_evaluator_backlog_count and \
               backlog[1] < datetime.utcnow() - timedelta(minutes=max_evaluator_backlog_duration):
                logger(logging.ERROR, 'Reaper: Judge evaluator backlog count and duration hit, stopping operation')
                GRACEFUL_STOP.wait(30)
                continue
            elif max_evaluator_backlog_count and backlog[0] and backlog[0] > max_evaluator_backlog_count:
                logger(logging.ERROR, 'Reaper: Judge evaluator backlog count hit, stopping operation')
                GRACEFUL_STOP.wait(30)
                continue
            elif max_evaluator_backlog_duration and backlog[1] and backlog[1] < datetime.utcnow() - timedelta(minutes=max_evaluator_backlog_duration):
                logger(logging.ERROR, 'Reaper: Judge evaluator backlog duration hit, stopping operation')
                GRACEFUL_STOP.wait(30)
                continue

        rses_to_process = get_rses_to_process(rses, include_rses, exclude_rses, vos)
        if not rses_to_process:
            logger(logging.ERROR, 'Reaper: No RSEs found. Will sleep for 30 seconds')
            GRACEFUL_STOP.wait(30)
            continue
        start_time = time.time()
        try:
            staging_areas = []
            dict_rses = {}
            heart_beat = live(executable, hostname, pid, hb_thread, older_than=3600)
            prepend_str = 'reaper2[%i/%i] ' % (heart_beat['assign_thread'], heart_beat['nr_threads'])
            logger = formatted_logger(logging.log, prepend_str + '%s')
            tot_needed_free_space = 0
            for rse in rses_to_process:
                # Check if the RSE is a staging area
                if rse['staging_area']:
                    staging_areas.append(rse['rse'])
                # Check if RSE is blacklisted
                if rse['availability'] % 2 == 0:
                    logger(logging.DEBUG, 'RSE %s is blacklisted for delete', rse['rse'])
                    continue
                max_being_deleted_files, needed_free_space, used, free, only_delete_obsolete = __check_rse_usage(rse['rse'], rse['id'], logger)
                # Check if greedy mode
                if greedy:
                    dict_rses[(rse['rse'], rse['id'])] = [1000000000000, max_being_deleted_files, only_delete_obsolete]
                    tot_needed_free_space += 1000000000000
                else:
                    if needed_free_space:
                        dict_rses[(rse['rse'], rse['id'])] = [needed_free_space, max_being_deleted_files, only_delete_obsolete]
                        tot_needed_free_space += needed_free_space
                    elif only_delete_obsolete:
                        dict_rses[(rse['rse'], rse['id'])] = [needed_free_space, max_being_deleted_files, only_delete_obsolete]
                    else:
                        logger(logging.DEBUG, 'Nothing to delete on %s', rse['rse'])

            # Ordering the RSEs based on the needed free space
            sorted_dict_rses = OrderedDict(sorted(dict_rses.items(), key=itemgetter(1), reverse=True))
            logger(logging.DEBUG, 'List of RSEs to process ordered by needed space desc: %s', str(sorted_dict_rses))

            # Get the mapping between the RSE and the hostname used for deletion. The dictionary has RSE as key and (hostanme, rse_info) as value
            rses_hostname_mapping = get_rses_to_hostname_mapping()
            # logger(logging.DEBUG, '%s Mapping RSEs to hostnames used for deletion : %s', prepend_str, str(rses_hostname_mapping))

            list_rses_mult = []

            # Loop over the RSEs. rse_key = (rse, rse_id) and fill list_rses_mult that contains all RSEs to process with different multiplicity
            for rse_key in dict_rses:
                rse_name, rse_id = rse_key
                # The length of the deletion queue scales inversily with the number of workers
                # The ceil increase the weight of the RSE with small amount of files to delete
                if tot_needed_free_space:
                    max_workers = ceil(dict_rses[rse_key][0] / tot_needed_free_space * 1000 / heart_beat['nr_threads'])
                else:
                    max_workers = 1

                list_rses_mult.extend([(rse_name, rse_id, dict_rses[rse_key][0], dict_rses[rse_key][1]) for _ in range(int(max_workers))])
            random.shuffle(list_rses_mult)

            for rse_name, rse_id, needed_free_space, max_being_deleted_files in list_rses_mult:
                result = REGION.get('pause_deletion_%s' % rse_id, expiration_time=120)
                if result is not NO_VALUE:
                    logger(logging.INFO, 'Not enough replicas to delete on %s during the previous cycle. Deletion paused for a while', rse_name)
                    continue
                result = REGION.get('temporary_exclude_%s' % rse_id, expiration_time=auto_exclude_timeout)
                if result is not NO_VALUE:
                    logger(logging.WARNING, 'Too many failed attempts for %s in last cycle. RSE is temporarly excluded.', rse_name)
                    labels = {'rse': rse_name}
                    EXCLUDED_RSE_GAUGE.labels(**labels).set(1)
                    continue
                labels = {'rse': rse_name}
                EXCLUDED_RSE_GAUGE.labels(**labels).set(0)
<<<<<<< HEAD
                percent = 0
                if tot_needed_free_space:
                    percent = needed_free_space / tot_needed_free_space * 100
                logging.debug('%s Working on %s. Percentage of the total space needed %.2f', prepend_str, rse_name, percent)
=======
                logger(logging.DEBUG, 'Working on %s. Percentage of the total space needed %.2f', rse_name, needed_free_space / tot_needed_free_space * 100)
>>>>>>> a03f8711
                rse_hostname, rse_info = rses_hostname_mapping[rse_id]
                rse_hostname_key = '%s,%s' % (rse_id, rse_hostname)
                payload_cnt = list_payload_counts(executable, older_than=600, hash_executable=None, session=None)
                # logger(logging.DEBUG, '%s Payload count : %s', prepend_str, str(payload_cnt))
                tot_threads_for_hostname = 0
                tot_threads_for_rse = 0
                for key in payload_cnt:
                    if key and key.find(',') > -1:
                        if key.split(',')[1] == rse_hostname:
                            tot_threads_for_hostname += payload_cnt[key]
                        if key.split(',')[0] == str(rse_id):
                            tot_threads_for_rse += payload_cnt[key]

                max_deletion_thread = get_max_deletion_threads_by_hostname(rse_hostname)
                if rse_hostname_key in payload_cnt and tot_threads_for_hostname >= max_deletion_thread:
                    logger(logging.DEBUG, 'Too many deletion threads for %s on RSE %s. Back off', rse_hostname, rse_name)
                    # Might need to reschedule a try on this RSE later in the same cycle
                    continue

                logger(logging.INFO, 'Nb workers on %s smaller than the limit (current %i vs max %i). Starting new worker on RSE %s', rse_hostname, tot_threads_for_hostname, max_deletion_thread, rse_name)
                live(executable, hostname, pid, hb_thread, older_than=600, hash_executable=None, payload=rse_hostname_key, session=None)
                logger(logging.DEBUG, 'Total deletion workers for %s : %i', rse_hostname, tot_threads_for_hostname + 1)
                # List and mark BEING_DELETED the files to delete
                del_start_time = time.time()
                only_delete_obsolete = dict_rses[(rse_name, rse_id)][2]
                try:
                    with monitor.record_timer_block('reaper.list_unlocked_replicas'):
                        if only_delete_obsolete:
                            logger(logging.DEBUG, 'Will run list_and_mark_unlocked_replicas on %s. No space needed, will only delete EPOCH tombstoned replicas', rse_name)
                        replicas = list_and_mark_unlocked_replicas(limit=chunk_size,
                                                                   bytes=needed_free_space,
                                                                   rse_id=rse_id,
                                                                   delay_seconds=delay_seconds,
                                                                   only_delete_obsolete=only_delete_obsolete,
                                                                   session=None)
                    logger(logging.DEBUG, 'list_and_mark_unlocked_replicas on %s for %s bytes in %s seconds: %s replicas', rse_name, needed_free_space, time.time() - del_start_time, len(replicas))
                    if len(replicas) < chunk_size:
                        logger(logging.DEBUG, 'Not enough replicas to delete on %s (%s requested vs %s returned). Will skip any new attempts on this RSE until next cycle', rse_name, chunk_size, len(replicas))
                        REGION.set('pause_deletion_%s' % rse_id, True)

                except (DatabaseException, IntegrityError, DatabaseError) as error:
                    logger(logging.ERROR, '%s', str(error))
                    continue
                except Exception:
                    logger(logging.CRITICAL, 'Exception', exc_info=True)

                # Physical  deletion will take place there
                try:
                    prot = rsemgr.create_protocol(rse_info, 'delete', scheme=scheme)
                    for file_replicas in chunks(replicas, 100):
                        # Refresh heartbeat
                        live(executable, hostname, pid, hb_thread, older_than=600, hash_executable=None, payload=rse_hostname_key, session=None)
                        del_start_time = time.time()
                        for replica in file_replicas:
                            try:
                                replica['pfn'] = str(list(rsemgr.lfns2pfns(rse_settings=rse_info,
                                                                           lfns=[{'scope': replica['scope'].external, 'name': replica['name'], 'path': replica['path']}],
                                                                           operation='delete', scheme=scheme).values())[0])
                            except (ReplicaUnAvailable, ReplicaNotFound) as error:
                                logger(logging.WARNING, 'Failed get pfn UNAVAILABLE replica %s:%s on %s with error %s', replica['scope'], replica['name'], rse_name, str(error))
                                replica['pfn'] = None

                            except Exception:
                                logger(logging.CRITICAL, 'Exception', exc_info=True)

                        deleted_files = delete_from_storage(file_replicas, prot, rse_info, staging_areas, auto_exclude_threshold, logger)
                        logger(logging.INFO, '%i files processed in %s seconds', len(file_replicas), time.time() - del_start_time)

                        # Then finally delete the replicas
                        del_start = time.time()
                        with monitor.record_timer_block('reaper.delete_replicas'):
                            delete_replicas(rse_id=rse_id, files=deleted_files)
                        logger(logging.DEBUG, 'delete_replicas successed on %s : %s replicas in %s seconds', rse_name, len(deleted_files), time.time() - del_start)
                        monitor.record_counter(counters='reaper.deletion.done', delta=len(deleted_files))
                        DELETION_COUNTER.inc(len(deleted_files))
                except Exception:
                    logger(logging.CRITICAL, 'Exception', exc_info=True)

            if once:
                break

            tottime = time.time() - start_time
            if tottime < sleep_time:
                logger(logging.INFO, 'Will sleep for %s seconds', sleep_time - tottime)
                GRACEFUL_STOP.wait(sleep_time - tottime)

        except DatabaseException as error:
            logger(logging.WARNING, 'Reaper:  %s', str(error))
        except Exception:
            logger(logging.CRITICAL, 'Exception', exc_info=True)
        finally:
            if once:
                break

    die(executable=executable, hostname=hostname, pid=pid, thread=hb_thread)
    logger(logging.INFO, 'Graceful stop requested')
    logger(logging.INFO, 'Graceful stop done')
    return


def stop(signum=None, frame=None):
    """
    Graceful exit.
    """
    GRACEFUL_STOP.set()


def run(threads=1, chunk_size=100, once=False, greedy=False, rses=None, scheme=None, exclude_rses=None, include_rses=None, vos=None, delay_seconds=0, sleep_time=60, auto_exclude_threshold=100, auto_exclude_timeout=600):
    """
    Starts up the reaper threads.

    :param threads:                The total number of workers.
    :param chunk_size:             The size of chunk for deletion.
    :param threads_per_worker:     Total number of threads created by each worker.
    :param once:                   If True, only runs one iteration of the main loop.
    :param greedy:                 If True, delete right away replicas with tombstone.
    :param rses:                   List of RSEs the reaper should work against.
                                   If empty, it considers all RSEs.
    :param scheme:                 Force the reaper to use a particular protocol/scheme, e.g., mock.
    :param exclude_rses:           RSE expression to exclude RSEs from the Reaper.
    :param include_rses:           RSE expression to include RSEs.
    :param vos:                    VOs on which to look for RSEs. Only used in multi-VO mode.
                                   If None, we either use all VOs if run from "def",
                                   or the current VO otherwise.
    :param delay_seconds:          The delay to query replicas in BEING_DELETED state.
    :param sleep_time:             Time between two cycles.
    :param auto_exclude_threshold: Number of service unavailable exceptions after which the RSE gets temporarily excluded.
    :param auto_exclude_timeout:   Timeout for temporarily excluded RSEs.
    """
    setup_logging()

    if rucio.db.sqla.util.is_old_db():
        raise DatabaseException('Database was not updated, daemon won\'t start')

    logging.log(logging.INFO, 'main: starting processes')
    rses_to_process = get_rses_to_process(rses, include_rses, exclude_rses, vos)
    if not rses_to_process:
        logging.log(logging.ERROR, 'Reaper: No RSEs found. Exiting.')
        return

    logging.log(logging.INFO, 'Reaper: This instance will work on RSEs: %s', ', '.join([rse['rse'] for rse in rses_to_process]))

    # To populate the cache
    get_rses_to_hostname_mapping()

    logging.log(logging.INFO, 'starting reaper threads')
    threads_list = [threading.Thread(target=reaper, kwargs={'once': once,
                                                            'rses': rses,
                                                            'include_rses': include_rses,
                                                            'exclude_rses': exclude_rses,
                                                            'vos': vos,
                                                            'chunk_size': chunk_size,
                                                            'greedy': greedy,
                                                            'sleep_time': sleep_time,
                                                            'delay_seconds': delay_seconds,
                                                            'scheme': scheme,
                                                            'auto_exclude_threshold': auto_exclude_threshold,
                                                            'auto_exclude_timeout': auto_exclude_timeout}) for _ in range(0, threads)]

    for thread in threads_list:
        thread.start()

    logging.log(logging.INFO, 'waiting for interrupts')

    # Interruptible joins require a timeout.
    while threads_list:
        threads_list = [thread.join(timeout=3.14) for thread in threads_list if thread and thread.isAlive()]<|MERGE_RESOLUTION|>--- conflicted
+++ resolved
@@ -515,14 +515,10 @@
                     continue
                 labels = {'rse': rse_name}
                 EXCLUDED_RSE_GAUGE.labels(**labels).set(0)
-<<<<<<< HEAD
                 percent = 0
                 if tot_needed_free_space:
                     percent = needed_free_space / tot_needed_free_space * 100
-                logging.debug('%s Working on %s. Percentage of the total space needed %.2f', prepend_str, rse_name, percent)
-=======
-                logger(logging.DEBUG, 'Working on %s. Percentage of the total space needed %.2f', rse_name, needed_free_space / tot_needed_free_space * 100)
->>>>>>> a03f8711
+                logger(logging.DEBUG, 'Working on %s. Percentage of the total space needed %.2f', rse_name, percent)
                 rse_hostname, rse_info = rses_hostname_mapping[rse_id]
                 rse_hostname_key = '%s,%s' % (rse_id, rse_hostname)
                 payload_cnt = list_payload_counts(executable, older_than=600, hash_executable=None, session=None)
