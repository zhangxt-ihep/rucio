--- conflicted
+++ resolved
@@ -44,11 +44,7 @@
 from sqlalchemy.types import LargeBinary
 
 from rucio.common import utils
-<<<<<<< HEAD
 from rucio.common.schema import get_schema_value
-=======
-from rucio.common.schema import ACCOUNT_LENGTH, NAME_LENGTH, SCOPE_LENGTH
->>>>>>> 4379ead2
 from rucio.db.sqla.constants import (AccountStatus, AccountType, DIDAvailability, DIDType, DIDReEvaluation,
                                      KeyType, IdentityType, LockState, RuleGrouping, BadFilesStatus,
                                      RuleState, ReplicaState, RequestState, RequestType, RSEType,
@@ -295,7 +291,7 @@
 class Account(BASE, ModelBase):
     """Represents an account"""
     __tablename__ = 'accounts'
-    account = Column(InternalAccountString(ACCOUNT_LENGTH))
+    account = Column(InternalAccountString(get_schema_value('ACCOUNT_LENGTH')))
     account_type = Column(AccountType.db_type(name='ACCOUNTS_TYPE_CHK'))
     status = Column(AccountStatus.db_type(default=AccountStatus.ACTIVE, name='ACCOUNTS_STATUS_CHK'))
     email = Column(String(255))
@@ -309,7 +305,7 @@
 class AccountAttrAssociation(BASE, ModelBase):
     """Represents an account"""
     __tablename__ = 'account_attr_map'
-    account = Column(InternalAccountString(ACCOUNT_LENGTH))
+    account = Column(InternalAccountString(get_schema_value('ACCOUNT_LENGTH')))
     key = Column(String(255))
     value = Column(BooleanString(255))
     _table_args = (PrimaryKeyConstraint('account', 'key', name='ACCOUNT_ATTR_MAP_PK'),
@@ -336,7 +332,7 @@
     __tablename__ = 'account_map'
     identity = Column(String(2048))
     identity_type = Column(IdentityType.db_type(name='ACCOUNT_MAP_ID_TYPE_CHK'))
-    account = Column(InternalAccountString(ACCOUNT_LENGTH))
+    account = Column(InternalAccountString(get_schema_value('ACCOUNT_LENGTH')))
     is_default = Column(Boolean(name='ACCOUNT_MAP_DEFAULT_CHK'), default=False)
     _table_args = (PrimaryKeyConstraint('identity', 'identity_type', 'account', name='ACCOUNT_MAP_PK'),
                    ForeignKeyConstraint(['account'], ['accounts.account'], name='ACCOUNT_MAP_ACCOUNT_FK'),
@@ -348,13 +344,8 @@
 class Scope(BASE, ModelBase):
     """Represents a scope"""
     __tablename__ = 'scopes'
-<<<<<<< HEAD
-    scope = Column(InternalScopeString(get_schema_value('SCOPE_LENGTH')))
-    account = Column(InternalAccountString(25))
-=======
-    scope = Column(InternalScopeString(SCOPE_LENGTH))
-    account = Column(InternalAccountString(ACCOUNT_LENGTH))
->>>>>>> 4379ead2
+    scope = Column(InternalScopeString(get_schema_value('SCOPE_LENGTH')))
+    account = Column(InternalAccountString(get_schema_value('ACCOUNT_LENGTH')))
     is_default = Column(Boolean(name='SCOPES_DEFAULT_CHK'), default=False)
     status = Column(ScopeStatus.db_type(name='SCOPE_STATUS_CHK', default=ScopeStatus.OPEN))
     closed_at = Column(DateTime)
@@ -369,15 +360,9 @@
 class DataIdentifier(BASE, ModelBase):
     """Represents a dataset"""
     __tablename__ = 'dids'
-<<<<<<< HEAD
-    scope = Column(InternalScopeString(get_schema_value('SCOPE_LENGTH')))
-    name = Column(String(get_schema_value('NAME_LENGTH')))
-    account = Column(InternalAccountString(25))
-=======
-    scope = Column(InternalScopeString(SCOPE_LENGTH))
-    name = Column(String(NAME_LENGTH))
-    account = Column(InternalAccountString(ACCOUNT_LENGTH))
->>>>>>> 4379ead2
+    scope = Column(InternalScopeString(get_schema_value('SCOPE_LENGTH')))
+    name = Column(String(get_schema_value('NAME_LENGTH')))
+    account = Column(InternalAccountString(get_schema_value('ACCOUNT_LENGTH')))
     did_type = Column(DIDType.db_type(name='DIDS_TYPE_CHK'))
     is_open = Column(Boolean(name='DIDS_IS_OPEN_CHK'))
     monotonic = Column(Boolean(name='DIDS_MONOTONIC_CHK'), server_default='0')
@@ -442,15 +427,9 @@
 class DeletedDataIdentifier(BASE, ModelBase):
     """Represents a dataset"""
     __tablename__ = 'deleted_dids'
-<<<<<<< HEAD
-    scope = Column(InternalScopeString(get_schema_value('SCOPE_LENGTH')))
-    name = Column(String(get_schema_value('NAME_LENGTH')))
-    account = Column(InternalAccountString(25))
-=======
-    scope = Column(InternalScopeString(SCOPE_LENGTH))
-    name = Column(String(NAME_LENGTH))
-    account = Column(InternalAccountString(ACCOUNT_LENGTH))
->>>>>>> 4379ead2
+    scope = Column(InternalScopeString(get_schema_value('SCOPE_LENGTH')))
+    name = Column(String(get_schema_value('NAME_LENGTH')))
+    account = Column(InternalAccountString(get_schema_value('ACCOUNT_LENGTH')))
     did_type = Column(DIDType.db_type(name='DEL_DIDS_TYPE_CHK'))
     is_open = Column(Boolean(name='DEL_DIDS_IS_OPEN_CHK'))
     monotonic = Column(Boolean(name='DEL_DIDS_MONO_CHK'), server_default='0')
@@ -513,7 +492,7 @@
     rse_id = Column(GUID())
     reason = Column(String(255))
     state = Column(BadFilesStatus.db_type(name='BAD_REPLICAS_STATE_CHK'), default=BadFilesStatus.SUSPICIOUS)
-    account = Column(InternalAccountString(ACCOUNT_LENGTH))
+    account = Column(InternalAccountString(get_schema_value('ACCOUNT_LENGTH')))
     bytes = Column(BigInteger)
     expires_at = Column(DateTime)
     _table_args = (PrimaryKeyConstraint('scope', 'name', 'rse_id', 'state', 'created_at', name='BAD_REPLICAS_STATE_PK'),
@@ -531,7 +510,7 @@
     path = Column(String(2048))  # PREFIX + PFN
     state = Column(BadPFNStatus.db_type(name='BAD_PFNS_STATE_CHK'), default=BadPFNStatus.SUSPICIOUS)
     reason = Column(String(255))
-    account = Column(InternalAccountString(ACCOUNT_LENGTH))
+    account = Column(InternalAccountString(get_schema_value('ACCOUNT_LENGTH')))
     expires_at = Column(DateTime)
     _table_args = (PrimaryKeyConstraint('path', 'state', name='BAD_PFNS_PK'),
                    ForeignKeyConstraint(['account'], ['accounts.account'], name='BAD_PFNS_ACCOUNT_FK'))
@@ -787,7 +766,7 @@
 class AccountLimit(BASE, ModelBase):
     """Represents account limits"""
     __tablename__ = 'account_limits'
-    account = Column(InternalAccountString(ACCOUNT_LENGTH))
+    account = Column(InternalAccountString(get_schema_value('ACCOUNT_LENGTH')))
     rse_id = Column(GUID())
     bytes = Column(BigInteger)
     _table_args = (PrimaryKeyConstraint('account', 'rse_id', name='ACCOUNT_LIMITS_PK'),
@@ -798,7 +777,7 @@
 class AccountGlobalLimit(BASE, ModelBase):
     """Represents account limits"""
     __tablename__ = 'account_glob_limits'
-    account = Column(InternalAccountString(ACCOUNT_LENGTH))
+    account = Column(InternalAccountString(get_schema_value('ACCOUNT_LENGTH')))
     rse_expression = Column(String(3000))
     bytes = Column(BigInteger)
     _table_args = (PrimaryKeyConstraint('account', 'rse_expression', name='ACCOUNT_GLOBAL_LIMITS_PK'),
@@ -808,7 +787,7 @@
 class AccountUsage(BASE, ModelBase, Versioned):
     """Represents account usage"""
     __tablename__ = 'account_usage'
-    account = Column(InternalAccountString(ACCOUNT_LENGTH))
+    account = Column(InternalAccountString(get_schema_value('ACCOUNT_LENGTH')))
     rse_id = Column(GUID())
     files = Column(BigInteger)
     bytes = Column(BigInteger)
@@ -895,15 +874,9 @@
     __tablename__ = 'rules'
     id = Column(GUID(), default=utils.generate_uuid)
     subscription_id = Column(GUID())
-<<<<<<< HEAD
-    account = Column(InternalAccountString(25))
-    scope = Column(InternalScopeString(get_schema_value('SCOPE_LENGTH')))
-    name = Column(String(get_schema_value('NAME_LENGTH')))
-=======
-    account = Column(InternalAccountString(ACCOUNT_LENGTH))
-    scope = Column(InternalScopeString(SCOPE_LENGTH))
-    name = Column(String(NAME_LENGTH))
->>>>>>> 4379ead2
+    account = Column(InternalAccountString(get_schema_value('ACCOUNT_LENGTH')))
+    scope = Column(InternalScopeString(get_schema_value('SCOPE_LENGTH')))
+    name = Column(String(get_schema_value('NAME_LENGTH')))
     did_type = Column(DIDType.db_type(name='RULES_DID_TYPE_CHK'))
     state = Column(RuleState.db_type(name='RULES_STATE_CHK'), default=RuleState.REPLICATING)
     error = Column(String(255))
@@ -958,15 +931,9 @@
     __tablename__ = 'rules_hist_recent'
     id = Column(GUID())
     subscription_id = Column(GUID())
-<<<<<<< HEAD
-    account = Column(InternalAccountString(25))
-    scope = Column(InternalScopeString(get_schema_value('SCOPE_LENGTH')))
-    name = Column(String(get_schema_value('NAME_LENGTH')))
-=======
-    account = Column(InternalAccountString(ACCOUNT_LENGTH))
-    scope = Column(InternalScopeString(SCOPE_LENGTH))
-    name = Column(String(NAME_LENGTH))
->>>>>>> 4379ead2
+    account = Column(InternalAccountString(get_schema_value('ACCOUNT_LENGTH')))
+    scope = Column(InternalScopeString(get_schema_value('SCOPE_LENGTH')))
+    name = Column(String(get_schema_value('NAME_LENGTH')))
     did_type = Column(DIDType.db_type(name='RULES_HIST_RECENT_DIDTYPE_CHK'))
     state = Column(RuleState.db_type(name='RULES_HIST_RECENT_STATE_CHK'))
     error = Column(String(255))
@@ -1004,15 +971,9 @@
     __tablename__ = 'rules_history'
     id = Column(GUID())
     subscription_id = Column(GUID())
-<<<<<<< HEAD
-    account = Column(InternalAccountString(25))
-    scope = Column(InternalScopeString(get_schema_value('SCOPE_LENGTH')))
-    name = Column(String(get_schema_value('NAME_LENGTH')))
-=======
-    account = Column(InternalAccountString(ACCOUNT_LENGTH))
-    scope = Column(InternalScopeString(SCOPE_LENGTH))
-    name = Column(String(NAME_LENGTH))
->>>>>>> 4379ead2
+    account = Column(InternalAccountString(get_schema_value('ACCOUNT_LENGTH')))
+    scope = Column(InternalScopeString(get_schema_value('SCOPE_LENGTH')))
+    name = Column(String(get_schema_value('NAME_LENGTH')))
     did_type = Column(DIDType.db_type(name='RULES_HISTORY_DIDTYPE_CHK'))
     state = Column(RuleState.db_type(name='RULES_HISTORY_STATE_CHK'))
     error = Column(String(255))
@@ -1051,7 +1012,7 @@
     name = Column(String(get_schema_value('NAME_LENGTH')))
     rule_id = Column(GUID())
     rse_id = Column(GUID())
-    account = Column(InternalAccountString(ACCOUNT_LENGTH))
+    account = Column(InternalAccountString(get_schema_value('ACCOUNT_LENGTH')))
     bytes = Column(BigInteger)
     state = Column(LockState.db_type(name='LOCKS_STATE_CHK'), default=LockState.REPLICATING)
     repair_cnt = Column(BigInteger)
@@ -1071,7 +1032,7 @@
     name = Column(String(get_schema_value('NAME_LENGTH')))
     rule_id = Column(GUID())
     rse_id = Column(GUID())
-    account = Column(InternalAccountString(ACCOUNT_LENGTH))
+    account = Column(InternalAccountString(get_schema_value('ACCOUNT_LENGTH')))
     state = Column(LockState.db_type(name='DATASET_LOCKS_STATE_CHK'), default=LockState.REPLICATING)
     length = Column(BigInteger)
     bytes = Column(BigInteger)
@@ -1090,7 +1051,7 @@
     """Represents the recently updated Account counters"""
     __tablename__ = 'updated_account_counters'
     id = Column(GUID(), default=utils.generate_uuid)
-    account = Column(InternalAccountString(ACCOUNT_LENGTH))
+    account = Column(InternalAccountString(get_schema_value('ACCOUNT_LENGTH')))
     rse_id = Column(GUID())
     files = Column(BigInteger)
     bytes = Column(BigInteger)
@@ -1132,7 +1093,7 @@
     estimated_transferred_at = Column(DateTime)
     staging_started_at = Column(DateTime)
     staging_finished_at = Column(DateTime)
-    account = Column(InternalAccountString(ACCOUNT_LENGTH))
+    account = Column(InternalAccountString(get_schema_value('ACCOUNT_LENGTH')))
     requested_at = Column(DateTime)
     priority = Column(Integer)
     _table_args = (PrimaryKeyConstraint('id', name='REQUESTS_PK'),
@@ -1205,7 +1166,7 @@
     policyid = Column(SmallInteger, server_default='0')
     state = Column(SubscriptionState.db_type(name='SUBSCRIPTIONS_STATE_CHK', default=SubscriptionState.ACTIVE))
     last_processed = Column(DateTime, default=datetime.datetime.utcnow())
-    account = Column(InternalAccountString(ACCOUNT_LENGTH))
+    account = Column(InternalAccountString(get_schema_value('ACCOUNT_LENGTH')))
     lifetime = Column(DateTime)
     comments = Column(String(4000))
     retroactive = Column(Boolean(name='SUBSCRIPTIONS_RETROACTIVE_CHK'), default=False)
@@ -1221,7 +1182,7 @@
     """Represents the authentication tokens and their lifetime"""
     __tablename__ = 'tokens'
     token = Column(String(3072))  # account-identity-appid-uuid -> max length: (+ 30 1 255 1 32 1 32)
-    account = Column(InternalAccountString(ACCOUNT_LENGTH))
+    account = Column(InternalAccountString(get_schema_value('ACCOUNT_LENGTH')))
     refresh_token = Column(String(315), default=None)
     refresh = Column(Boolean(name='TOKENS_REFRESH_CHK'), default=False)
     refresh_start = Column(DateTime, default=None)
@@ -1241,7 +1202,7 @@
 class OAuthRequest(BASE, ModelBase):
     """Represents the authentication session parameters of OAuth 2.0 requests"""
     __tablename__ = 'oauth_requests'
-    account = Column(InternalAccountString(ACCOUNT_LENGTH))
+    account = Column(InternalAccountString(get_schema_value('ACCOUNT_LENGTH')))
     state = Column(String(50))
     nonce = Column(String(50))
     access_msg = Column(String(2048))
@@ -1347,7 +1308,7 @@
     scope = Column(InternalScopeString(get_schema_value('SCOPE_LENGTH')))
     name = Column(String(get_schema_value('NAME_LENGTH')))
     did_type = Column(DIDType.db_type(name='LIFETIME_EXCEPT_TYPE_CHK'))
-    account = Column(InternalAccountString(ACCOUNT_LENGTH))
+    account = Column(InternalAccountString(get_schema_value('ACCOUNT_LENGTH')))
     pattern = Column(String(255))
     comments = Column(String(4000))
     state = Column(LifetimeExceptionsState.db_type(name='LIFETIME_EXCEPT_STATE_CHK'))
@@ -1371,15 +1332,9 @@
 class DidsFollowed(BASE, ModelBase):
     """Represents the datasets followed by an user"""
     __tablename__ = 'dids_followed'
-<<<<<<< HEAD
-    scope = Column(InternalScopeString(get_schema_value('SCOPE_LENGTH')))
-    name = Column(String(get_schema_value('NAME_LENGTH')))
-    account = Column(InternalAccountString(25))
-=======
-    scope = Column(InternalScopeString(SCOPE_LENGTH))
-    name = Column(String(NAME_LENGTH))
-    account = Column(InternalAccountString(ACCOUNT_LENGTH))
->>>>>>> 4379ead2
+    scope = Column(InternalScopeString(get_schema_value('SCOPE_LENGTH')))
+    name = Column(String(get_schema_value('NAME_LENGTH')))
+    account = Column(InternalAccountString(get_schema_value('ACCOUNT_LENGTH')))
     did_type = Column(DIDType.db_type(name='DIDS_FOLLOWED_TYPE_CHK'))
     _table_args = (PrimaryKeyConstraint('scope', 'name', 'account', name='DIDS_FOLLOWED_PK'),
                    CheckConstraint('SCOPE IS NOT NULL', name='DIDS_FOLLOWED_SCOPE_NN'),
@@ -1393,15 +1348,9 @@
 class FollowEvents(BASE, ModelBase):
     """Represents the events affecting the datasets which are followed"""
     __tablename__ = 'dids_followed_events'
-<<<<<<< HEAD
-    scope = Column(InternalScopeString(get_schema_value('SCOPE_LENGTH')))
-    name = Column(String(get_schema_value('NAME_LENGTH')))
-    account = Column(InternalAccountString(25))
-=======
-    scope = Column(InternalScopeString(SCOPE_LENGTH))
-    name = Column(String(NAME_LENGTH))
-    account = Column(InternalAccountString(ACCOUNT_LENGTH))
->>>>>>> 4379ead2
+    scope = Column(InternalScopeString(get_schema_value('SCOPE_LENGTH')))
+    name = Column(String(get_schema_value('NAME_LENGTH')))
+    account = Column(InternalAccountString(get_schema_value('ACCOUNT_LENGTH')))
     did_type = Column(DIDType.db_type(name='DIDS_FOLLOWED_EVENTS_TYPE_CHK'))
     event_type = Column(String(1024))
     payload = Column(Text)
