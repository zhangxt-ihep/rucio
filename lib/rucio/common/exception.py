--- conflicted
+++ resolved
@@ -991,9 +991,6 @@
     def __init__(self, *args, **kwargs):
         super(CannotAuthorize, self).__init__(*args, **kwargs)
         self._message = 'Can not authorize operation.'
-<<<<<<< HEAD
-        self.error_code = 94
-=======
         self.error_code = 94
 
 
@@ -1004,5 +1001,4 @@
     def __init__(self, *args, **kwargs):
         super(SubscriptionWrongParameter, self).__init__(*args, **kwargs)
         self._message = "Subscription wrong parameters"
-        self.error_code = 95
->>>>>>> 19965bc2
+        self.error_code = 95