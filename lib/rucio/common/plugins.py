--- conflicted
+++ resolved
@@ -41,13 +41,7 @@
     :param package: the fully qualified name of the policy package
     '''
     try:
-<<<<<<< HEAD
-        supported_version = _get_supported_version_from_policy_package(package)
-        if '35' not in supported_version:
-            supported_version.append('35')
-=======
         supported_versionset = _get_supported_versions_from_policy_package(package)
->>>>>>> 46cc7343
     except ImportError:
         logger(logging.DEBUG, 'Policy package %s not found' % package)
         return
